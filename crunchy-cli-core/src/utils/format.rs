use crate::utils::filter::real_dedup_vec;
use crate::utils::log::tab_info;
use crate::utils::os::{is_special_file, sanitize};
use anyhow::Result;
use chrono::Duration;
use crunchyroll_rs::media::{Resolution, Stream, Subtitle, VariantData};
use crunchyroll_rs::{Concert, Episode, Locale, MediaCollection, Movie, MusicVideo};
use log::{debug, info};
use std::cmp::Ordering;
use std::collections::BTreeMap;
use std::path::{Path, PathBuf};

#[derive(Clone)]
pub struct SingleFormat {
    pub identifier: String,

    pub title: String,
    pub description: String,

    pub audio: Locale,
    pub subtitles: Vec<Locale>,

    pub series_id: String,
    pub series_name: String,

    pub season_id: String,
    pub season_title: String,
    pub season_number: u32,

    pub episode_id: String,
    pub episode_number: String,
    pub relative_episode_number: Option<u32>,
    pub sequence_number: f32,
    pub relative_sequence_number: Option<f32>,

    pub duration: Duration,

    source: MediaCollection,
}

impl SingleFormat {
    pub fn new_from_episode(
        episode: Episode,
        subtitles: Vec<Locale>,
        relative_episode_number: Option<u32>,
        relative_sequence_number: Option<f32>,
    ) -> Self {
        Self {
            identifier: if episode.identifier.is_empty() {
                // crunchyroll sometimes leafs the identifier field empty so we have to build it
                // ourself. it's not 100% save that the identifier which is built here is the same
                // as if crunchyroll would deliver it (because the variables used here may also be
                // wrong delivered by crunchy), but it's the best thing i can do at the moment
                format!(
                    "{}|S{}|E{}",
                    episode.series_id, episode.season_number, episode.sequence_number
                )
            } else {
                episode.identifier.clone()
            },
            title: episode.title.clone(),
            description: episode.description.clone(),
            audio: episode.audio_locale.clone(),
            subtitles,
            series_id: episode.series_id.clone(),
            series_name: episode.series_title.clone(),
            season_id: episode.season_id.clone(),
            season_title: episode.season_title.to_string(),
            season_number: episode.season_number,
            episode_id: episode.id.clone(),
            episode_number: if episode.episode.is_empty() {
                episode.sequence_number.to_string()
            } else {
                episode.episode.clone()
            },
            sequence_number: episode.sequence_number,
            relative_episode_number,
            relative_sequence_number,
            duration: episode.duration,
            source: episode.into(),
        }
    }

    pub fn new_from_movie(movie: Movie, subtitles: Vec<Locale>) -> Self {
        Self {
            identifier: movie.id.clone(),
            title: movie.title.clone(),
            description: movie.description.clone(),
            audio: Locale::ja_JP,
            subtitles,
            series_id: movie.movie_listing_id.clone(),
            series_name: movie.movie_listing_title.clone(),
            season_id: movie.movie_listing_id.clone(),
            season_title: movie.movie_listing_title.to_string(),
            season_number: 1,
            episode_id: movie.id.clone(),
            episode_number: "1".to_string(),
            relative_episode_number: Some(1),
            sequence_number: 1.0,
            relative_sequence_number: Some(1.0),
            duration: movie.duration,
            source: movie.into(),
        }
    }

    pub fn new_from_music_video(music_video: MusicVideo) -> Self {
        Self {
            identifier: music_video.id.clone(),
            title: music_video.title.clone(),
            description: music_video.description.clone(),
            audio: Locale::ja_JP,
            subtitles: vec![],
            series_id: music_video.id.clone(),
            series_name: music_video.title.clone(),
            season_id: music_video.id.clone(),
            season_title: music_video.title.clone(),
            season_number: 1,
            episode_id: music_video.id.clone(),
            episode_number: "1".to_string(),
            relative_episode_number: Some(1),
            sequence_number: 1.0,
            relative_sequence_number: Some(1.0),
            duration: music_video.duration,
            source: music_video.into(),
        }
    }

    pub fn new_from_concert(concert: Concert) -> Self {
        Self {
            identifier: concert.id.clone(),
            title: concert.title.clone(),
            description: concert.description.clone(),
            audio: Locale::ja_JP,
            subtitles: vec![],
            series_id: concert.id.clone(),
            series_name: concert.title.clone(),
            season_id: concert.id.clone(),
            season_title: concert.title.clone(),
            season_number: 1,
            episode_id: concert.id.clone(),
            episode_number: "1".to_string(),
            relative_episode_number: Some(1),
            sequence_number: 1.0,
            relative_sequence_number: Some(1.0),
            duration: concert.duration,
            source: concert.into(),
        }
    }

    pub async fn stream(&self) -> Result<Stream> {
        let stream = match &self.source {
            MediaCollection::Episode(e) => e.stream().await?,
            MediaCollection::Movie(m) => m.stream().await?,
            MediaCollection::MusicVideo(mv) => mv.stream().await?,
            MediaCollection::Concert(c) => c.stream().await?,
            _ => unreachable!(),
        };
        Ok(stream)
    }

    pub fn source_type(&self) -> String {
        match &self.source {
            MediaCollection::Episode(_) => "episode",
            MediaCollection::Movie(_) => "movie",
            MediaCollection::MusicVideo(_) => "music video",
            MediaCollection::Concert(_) => "concert",
            _ => unreachable!(),
        }
        .to_string()
    }

    pub fn is_episode(&self) -> bool {
        match self.source {
            MediaCollection::Episode(_) => true,
            _ => false,
        }
    }
}

struct SingleFormatCollectionEpisodeKey(f32);

impl PartialOrd for SingleFormatCollectionEpisodeKey {
    fn partial_cmp(&self, other: &Self) -> Option<Ordering> {
        self.0.partial_cmp(&other.0)
    }
}
impl Ord for SingleFormatCollectionEpisodeKey {
    fn cmp(&self, other: &Self) -> Ordering {
        self.0.total_cmp(&other.0)
    }
}
impl PartialEq for SingleFormatCollectionEpisodeKey {
    fn eq(&self, other: &Self) -> bool {
        self.0.eq(&other.0)
    }
}
impl Eq for SingleFormatCollectionEpisodeKey {}

struct SingleFormatCollectionSeasonKey((u32, String));

impl PartialOrd for SingleFormatCollectionSeasonKey {
    fn partial_cmp(&self, other: &Self) -> Option<Ordering> {
        let mut cmp = self.0 .0.partial_cmp(&other.0 .0);
        if let Some(ordering) = cmp {
            if matches!(ordering, Ordering::Equal) && self.0 .1 != other.0 .1 {
                // first come first serve
                cmp = Some(Ordering::Greater)
            }
        }
        cmp
    }
}
impl Ord for SingleFormatCollectionSeasonKey {
    fn cmp(&self, other: &Self) -> Ordering {
        let mut cmp = self.0 .0.cmp(&other.0 .0);
        if matches!(cmp, Ordering::Equal) && self.0 .1 != other.0 .1 {
            // first come first serve
            cmp = Ordering::Greater
        }
        cmp
    }
}
impl PartialEq for SingleFormatCollectionSeasonKey {
    fn eq(&self, other: &Self) -> bool {
        self.0.eq(&other.0)
    }
}
impl Eq for SingleFormatCollectionSeasonKey {}

pub struct SingleFormatCollection(
    BTreeMap<
        SingleFormatCollectionSeasonKey,
        BTreeMap<SingleFormatCollectionEpisodeKey, Vec<SingleFormat>>,
    >,
);

impl SingleFormatCollection {
    pub fn new() -> Self {
        Self(BTreeMap::new())
    }

    pub fn is_empty(&self) -> bool {
        self.0.is_empty()
    }

    pub fn add_single_formats(&mut self, single_formats: Vec<SingleFormat>) {
        let format = single_formats.first().unwrap();
        self.0
            .entry(SingleFormatCollectionSeasonKey((
                format.season_number,
                format.season_id.clone(),
            )))
            .or_insert(BTreeMap::new())
            .insert(
                SingleFormatCollectionEpisodeKey(format.sequence_number),
                single_formats,
            );
    }

    pub fn full_visual_output(&self) {
        debug!("Series has {} seasons", self.0.len());
        for (season_key, episodes) in &self.0 {
            let first_episode = episodes.first_key_value().unwrap().1.first().unwrap();
            info!(
                "{} Season {} ({})",
                first_episode.series_name.clone(),
                season_key.0 .0,
                first_episode.season_title.clone(),
            );
            for (i, (_, formats)) in episodes.iter().enumerate() {
                let format = formats.first().unwrap();
                if log::max_level() == log::Level::Debug {
                    info!(
                        "{} S{:02}E{:0>2}",
                        format.title, format.season_number, format.episode_number
                    )
                } else {
                    tab_info!(
                        "{}. {} » S{:02}E{:0>2}",
                        i + 1,
                        format.title,
                        format.season_number,
                        format.episode_number
                    )
                }
            }
        }
    }
}

impl IntoIterator for SingleFormatCollection {
    type Item = Vec<SingleFormat>;
    type IntoIter = SingleFormatCollectionIterator;

    fn into_iter(self) -> Self::IntoIter {
        SingleFormatCollectionIterator(self)
    }
}

pub struct SingleFormatCollectionIterator(SingleFormatCollection);

impl Iterator for SingleFormatCollectionIterator {
    type Item = Vec<SingleFormat>;

    fn next(&mut self) -> Option<Self::Item> {
        let Some((_, episodes)) = self.0 .0.iter_mut().next() else {
            return None;
        };

        let value = episodes.pop_first().unwrap().1;
        if episodes.is_empty() {
            self.0 .0.pop_first();
        }
        Some(value)
    }
}

#[derive(Clone)]
pub struct Format {
    pub title: String,
    pub description: String,

    pub locales: Vec<(Locale, Vec<Locale>)>,

    pub resolution: Resolution,
    pub fps: f64,

    pub series_id: String,
    pub series_name: String,

    pub season_id: String,
    pub season_title: String,
    pub season_number: u32,

    pub episode_id: String,
    pub episode_number: String,
    pub relative_episode_number: Option<u32>,
    pub sequence_number: f32,
    pub relative_sequence_number: Option<f32>,
}

impl Format {
    pub fn from_single_formats(
        mut single_formats: Vec<(SingleFormat, VariantData, Vec<(Subtitle, bool)>)>,
    ) -> Self {
        let locales: Vec<(Locale, Vec<Locale>)> = single_formats
            .iter()
            .map(|(single_format, _, subtitles)| {
                (
                    single_format.audio.clone(),
                    subtitles
                        .into_iter()
                        .map(|(s, _)| s.locale.clone())
                        .collect::<Vec<Locale>>(),
                )
            })
            .collect();
        let (first_format, first_stream, _) = single_formats.remove(0);

        Self {
            title: first_format.title,
            description: first_format.description,
            locales,
            resolution: first_stream.resolution,
            fps: first_stream.fps,
            series_id: first_format.series_id,
            series_name: first_format.series_name,
            season_id: first_format.season_id,
            season_title: first_format.season_title,
            season_number: first_format.season_number,
            episode_id: first_format.episode_id,
            episode_number: first_format.episode_number,
            relative_episode_number: first_format.relative_episode_number,
            sequence_number: first_format.sequence_number,
            relative_sequence_number: first_format.relative_sequence_number,
        }
    }

    /// Formats the given string if it has specific pattern in it. It also sanitizes the filename.
    pub fn format_path(&self, path: PathBuf) -> PathBuf {
        let mut path = sanitize(path.to_string_lossy(), false);
        path = path
            .replace("{title}", &sanitize(&self.title, true))
            .replace(
                "{audio}",
                &sanitize(
                    self.locales
                        .iter()
                        .map(|(a, _)| a.to_string())
                        .collect::<Vec<String>>()
                        .join("|"),
                    true,
                ),
            )
            .replace("{resolution}", &sanitize(self.resolution.to_string(), true))
            .replace("{series_id}", &sanitize(&self.series_id, true))
            .replace("{series_name}", &sanitize(&self.series_name, true))
            .replace("{season_id}", &sanitize(&self.season_id, true))
            .replace("{season_name}", &sanitize(&self.season_title, true))
            .replace(
                "{season_number}",
                &format!("{:0>2}", sanitize(self.season_number.to_string(), true)),
            )
            .replace("{episode_id}", &sanitize(&self.episode_id, true))
            .replace(
                "{episode_number}",
                &format!("{:0>2}", sanitize(&self.episode_number, true)),
            )
            .replace(
                "{relative_episode_number}",
<<<<<<< HEAD
                &self.relative_episode_number.unwrap_or_default().to_string(),
            )
            .replace("{sequence_number}", &self.sequence_number.to_string())
            .replace(
                "{relative_sequence_number}",
                &self
                    .relative_sequence_number
                    .unwrap_or_default()
                    .to_string(),
=======
                &sanitize(
                    self.relative_episode_number.unwrap_or_default().to_string(),
                    true,
                ),
>>>>>>> 568bce00
            );

        PathBuf::from(path)
    }

    pub fn visual_output(&self, dst: &Path) {
        info!(
            "Downloading {} to {}",
            self.title,
            if is_special_file(&dst) || dst.to_str().unwrap() == "-" {
                dst.to_string_lossy().to_string()
            } else {
                format!("'{}'", dst.to_str().unwrap())
            }
        );
        tab_info!(
            "Episode: S{:02}E{:0>2}",
            self.season_number,
            self.episode_number
        );
        tab_info!(
            "Audio: {}",
            self.locales
                .iter()
                .map(|(a, _)| a.to_string())
                .collect::<Vec<String>>()
                .join(", ")
        );
        let mut subtitles: Vec<Locale> = self.locales.iter().flat_map(|(_, s)| s.clone()).collect();
        real_dedup_vec(&mut subtitles);
        tab_info!(
            "Subtitles: {}",
            subtitles
                .into_iter()
                .map(|l| l.to_string())
                .collect::<Vec<String>>()
                .join(", ")
        );
        tab_info!("Resolution: {}", self.resolution);
        tab_info!("FPS: {:.2}", self.fps)
    }

    pub fn has_relative_fmt<S: AsRef<str>>(s: S) -> bool {
        return s.as_ref().contains("{relative_episode_number}")
            || s.as_ref().contains("{relative_sequence_number}");
    }
}<|MERGE_RESOLUTION|>--- conflicted
+++ resolved
@@ -408,22 +408,23 @@
             )
             .replace(
                 "{relative_episode_number}",
-<<<<<<< HEAD
-                &self.relative_episode_number.unwrap_or_default().to_string(),
-            )
-            .replace("{sequence_number}", &self.sequence_number.to_string())
-            .replace(
-                "{relative_sequence_number}",
-                &self
-                    .relative_sequence_number
-                    .unwrap_or_default()
-                    .to_string(),
-=======
                 &sanitize(
                     self.relative_episode_number.unwrap_or_default().to_string(),
                     true,
                 ),
->>>>>>> 568bce00
+            )
+            .replace(
+                "{sequence_number}",
+                &sanitize(self.sequence_number.to_string(), true),
+            )
+            .replace(
+                "{relative_sequence_number}",
+                &sanitize(
+                    self.relative_sequence_number
+                        .unwrap_or_default()
+                        .to_string(),
+                    true,
+                ),
             );
 
         PathBuf::from(path)
